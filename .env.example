# Mode Configuration (API or PROTOCOL)
MASA_MODE=API  # Options: API or PROTOCOL

# API Configuration
MASA_API_KEY=your_api_key_here
MASA_API_BASE_URL=https://data.dev.masalabs.ai

# Protocol Configuration
MASA_PROTOCOL_NODE_URL=http://localhost:8080

# MCP Server Configuration
MCP_SERVER_NAME=Masa Subnet 42 Data Provider
MCP_SERVER_VERSION=1.0.0
MCP_SERVER_DESCRIPTION=Provides data access to Masa Subnet 42 resources
MCP_TRANSPORT_TYPE=stdio  # Options: stdio, http
MCP_HTTP_PORT=3030  # Port for HTTP transport
MCP_HTTP_HOST=localhost  # Host for HTTP transport

# Log Configuration
LOG_LEVEL=debug  # Options: debug, info, warn, error

# Bittensor Configuration
#TAO_STAT_API_KEY=  #(uncomment this line if you want to use the Bittensor API)
<<<<<<< HEAD
TAO_STAT_DAILY_LIMIT=5  # Daily limit for Bittensor API
=======
TAO_STAT_MINUTE_LIMIT=5  # Daily limit for Bittensor API
>>>>>>> 3cadc219
<|MERGE_RESOLUTION|>--- conflicted
+++ resolved
@@ -21,8 +21,4 @@
 
 # Bittensor Configuration
 #TAO_STAT_API_KEY=  #(uncomment this line if you want to use the Bittensor API)
-<<<<<<< HEAD
-TAO_STAT_DAILY_LIMIT=5  # Daily limit for Bittensor API
-=======
-TAO_STAT_MINUTE_LIMIT=5  # Daily limit for Bittensor API
->>>>>>> 3cadc219
+TAO_STAT_MINUTE_LIMIT=5  # Daily limit for Bittensor API